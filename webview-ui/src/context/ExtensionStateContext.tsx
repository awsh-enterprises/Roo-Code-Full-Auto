import React, { createContext, useCallback, useContext, useEffect, useState } from "react"
import { useEvent } from "react-use"

import { ApiConfigMeta, ExtensionMessage, ExtensionState } from "../../../src/shared/ExtensionMessage"
import { ApiConfiguration } from "../../../src/shared/api"
import { findLastIndex } from "../../../src/shared/array"
import { McpServer } from "../../../src/shared/mcp"
import { checkExistKey } from "../../../src/shared/checkExistApiConfig"
import { Mode, CustomModePrompts, defaultModeSlug, defaultPrompts, ModeConfig } from "../../../src/shared/modes"
import { CustomSupportPrompts } from "../../../src/shared/support-prompt"
import { experimentDefault, ExperimentId } from "../../../src/shared/experiments"
import { TelemetrySetting } from "../../../src/shared/TelemetrySetting"
import { TERMINAL_OUTPUT_LIMIT } from "../../../src/shared/terminal"

import { vscode } from "@/utils/vscode"
import { convertTextMateToHljs } from "@/utils/textMateToHljs"

export interface ExtensionStateContextType extends ExtensionState {
	didHydrateState: boolean
	showWelcome: boolean
	theme: any
	mcpServers: McpServer[]
	currentCheckpoint?: string
	filePaths: string[]
	openedTabs: Array<{ label: string; isActive: boolean; path?: string }>
	setApiConfiguration: (config: ApiConfiguration) => void
	setCustomInstructions: (value?: string) => void
	setAlwaysAllowReadOnly: (value: boolean) => void
	setAlwaysAllowWrite: (value: boolean) => void
	setAlwaysAllowExecute: (value: boolean) => void
	setAlwaysAllowBrowser: (value: boolean) => void
	setAlwaysAllowMcp: (value: boolean) => void
	setAlwaysAllowModeSwitch: (value: boolean) => void
<<<<<<< HEAD
	setAlwaysAllowFinishTask: (value: boolean) => void
	showProceedWhileRunning?: boolean
	setShowProceedWhileRunning: (value: boolean) => void
=======
	setAlwaysAllowSubtasks: (value: boolean) => void
>>>>>>> 85775ce0
	setBrowserToolEnabled: (value: boolean) => void
	setShowRooIgnoredFiles: (value: boolean) => void
	setShowAnnouncement: (value: boolean) => void
	setAllowedCommands: (value: string[]) => void
	setSoundEnabled: (value: boolean) => void
	setSoundVolume: (value: number) => void
	setDiffEnabled: (value: boolean) => void
	setEnableCheckpoints: (value: boolean) => void
	setBrowserViewportSize: (value: string) => void
	setFuzzyMatchThreshold: (value: number) => void
	preferredLanguage: string
	setPreferredLanguage: (value: string) => void
	setWriteDelayMs: (value: number) => void
	screenshotQuality?: number
	setScreenshotQuality: (value: number) => void
	terminalOutputLimit?: number
	setTerminalOutputLimit: (value: number) => void
	mcpEnabled: boolean
	setMcpEnabled: (value: boolean) => void
	enableMcpServerCreation: boolean
	setEnableMcpServerCreation: (value: boolean) => void
	enableCustomModeCreation?: boolean
	setEnableCustomModeCreation: (value: boolean) => void
	alwaysApproveResubmit?: boolean
	setAlwaysApproveResubmit: (value: boolean) => void
	requestDelaySeconds: number
	setRequestDelaySeconds: (value: number) => void
	rateLimitSeconds: number
	setRateLimitSeconds: (value: number) => void
	setCurrentApiConfigName: (value: string) => void
	setListApiConfigMeta: (value: ApiConfigMeta[]) => void
	mode: Mode
	setMode: (value: Mode) => void
	setCustomModePrompts: (value: CustomModePrompts) => void
	setCustomSupportPrompts: (value: CustomSupportPrompts) => void
	enhancementApiConfigId?: string
	setEnhancementApiConfigId: (value: string) => void
	setExperimentEnabled: (id: ExperimentId, enabled: boolean) => void
	setAutoApprovalEnabled: (value: boolean) => void
	customModes: ModeConfig[]
	setCustomModes: (value: ModeConfig[]) => void
	setMaxOpenTabsContext: (value: number) => void
	setTelemetrySetting: (value: TelemetrySetting) => void
	machineId?: string
}

export const ExtensionStateContext = createContext<ExtensionStateContextType | undefined>(undefined)

export const mergeExtensionState = (prevState: ExtensionState, newState: ExtensionState) => {
	const {
		apiConfiguration: prevApiConfiguration,
		customModePrompts: prevCustomModePrompts,
		customSupportPrompts: prevCustomSupportPrompts,
		experiments: prevExperiments,
		...prevRest
	} = prevState

	const {
		apiConfiguration: newApiConfiguration,
		customModePrompts: newCustomModePrompts,
		customSupportPrompts: newCustomSupportPrompts,
		experiments: newExperiments,
		...newRest
	} = newState

	const apiConfiguration = { ...prevApiConfiguration, ...newApiConfiguration }
	const customModePrompts = { ...prevCustomModePrompts, ...newCustomModePrompts }
	const customSupportPrompts = { ...prevCustomSupportPrompts, ...newCustomSupportPrompts }
	const experiments = { ...prevExperiments, ...newExperiments }
	const rest = { ...prevRest, ...newRest }

	return { ...rest, apiConfiguration, customModePrompts, customSupportPrompts, experiments }
}

export const ExtensionStateContextProvider: React.FC<{ children: React.ReactNode }> = ({ children }) => {
	const [state, setState] = useState<ExtensionState>({
		version: "",
		clineMessages: [],
		taskHistory: [],
		shouldShowAnnouncement: false,
		allowedCommands: [],
		soundEnabled: false,
		soundVolume: 0.5,
		diffEnabled: false,
		enableCheckpoints: true,
		checkpointStorage: "task",
		fuzzyMatchThreshold: 1.0,
		preferredLanguage: "English",
		enableCustomModeCreation: true,
		writeDelayMs: 1000,
		browserViewportSize: "900x600",
		screenshotQuality: 75,
		terminalOutputLimit: TERMINAL_OUTPUT_LIMIT,
		mcpEnabled: true,
		enableMcpServerCreation: true,
		alwaysApproveResubmit: false,
		requestDelaySeconds: 5,
		rateLimitSeconds: 0, // Minimum time between successive requests (0 = disabled)
		currentApiConfigName: "default",
		listApiConfigMeta: [],
		mode: defaultModeSlug,
		customModePrompts: defaultPrompts,
		customSupportPrompts: {},
		experiments: experimentDefault,
		enhancementApiConfigId: "",
		autoApprovalEnabled: false,
		customModes: [],
		maxOpenTabsContext: 20,
		cwd: "",
		browserToolEnabled: true,
		telemetrySetting: "unset",
		showRooIgnoredFiles: true, // Default to showing .rooignore'd files with lock symbol (current behavior)
		showProceedWhileRunning: true, // Default to showing the "Proceed While Running" button
	})

	const [didHydrateState, setDidHydrateState] = useState(false)
	const [showWelcome, setShowWelcome] = useState(false)
	const [theme, setTheme] = useState<any>(undefined)
	const [filePaths, setFilePaths] = useState<string[]>([])
	const [openedTabs, setOpenedTabs] = useState<Array<{ label: string; isActive: boolean; path?: string }>>([])

	const [mcpServers, setMcpServers] = useState<McpServer[]>([])
	const [currentCheckpoint, setCurrentCheckpoint] = useState<string>()

	const setListApiConfigMeta = useCallback(
		(value: ApiConfigMeta[]) => setState((prevState) => ({ ...prevState, listApiConfigMeta: value })),
		[],
	)
	const handleMessage = useCallback(
		(event: MessageEvent) => {
			const message: ExtensionMessage = event.data
			switch (message.type) {
				case "state": {
					const newState = message.state!
					setState((prevState) => mergeExtensionState(prevState, newState))
					setShowWelcome(!checkExistKey(newState.apiConfiguration))
					setDidHydrateState(true)
					break
				}
				case "theme": {
					if (message.text) {
						setTheme(convertTextMateToHljs(JSON.parse(message.text)))
					}
					break
				}
				case "workspaceUpdated": {
					const paths = message.filePaths ?? []
					const tabs = message.openedTabs ?? []

					setFilePaths(paths)
					setOpenedTabs(tabs)
					break
				}
				case "partialMessage": {
					const partialMessage = message.partialMessage!
					setState((prevState) => {
						// worth noting it will never be possible for a more up-to-date message to be sent here or in normal messages post since the presentAssistantContent function uses lock
						const lastIndex = findLastIndex(prevState.clineMessages, (msg) => msg.ts === partialMessage.ts)
						if (lastIndex !== -1) {
							const newClineMessages = [...prevState.clineMessages]
							newClineMessages[lastIndex] = partialMessage
							return { ...prevState, clineMessages: newClineMessages }
						}
						return prevState
					})
					break
				}
				case "mcpServers": {
					setMcpServers(message.mcpServers ?? [])
					break
				}
				case "currentCheckpointUpdated": {
					setCurrentCheckpoint(message.text)
					break
				}
				case "listApiConfig": {
					setListApiConfigMeta(message.listApiConfig ?? [])
					break
				}
			}
		},
		[setListApiConfigMeta],
	)

	useEvent("message", handleMessage)

	useEffect(() => {
		vscode.postMessage({ type: "webviewDidLaunch" })
	}, [])

	const contextValue: ExtensionStateContextType = {
		...state,
		didHydrateState,
		showWelcome,
		theme,
		mcpServers,
		currentCheckpoint,
		filePaths,
		openedTabs,
		soundVolume: state.soundVolume,
		fuzzyMatchThreshold: state.fuzzyMatchThreshold,
		writeDelayMs: state.writeDelayMs,
		screenshotQuality: state.screenshotQuality,
		setExperimentEnabled: (id, enabled) =>
			setState((prevState) => ({ ...prevState, experiments: { ...prevState.experiments, [id]: enabled } })),
		setApiConfiguration: (value) =>
			setState((prevState) => ({
				...prevState,
				apiConfiguration: {
					...prevState.apiConfiguration,
					...value,
				},
			})),
		setCustomInstructions: (value) => setState((prevState) => ({ ...prevState, customInstructions: value })),
		setAlwaysAllowReadOnly: (value) => setState((prevState) => ({ ...prevState, alwaysAllowReadOnly: value })),
		setAlwaysAllowWrite: (value) => setState((prevState) => ({ ...prevState, alwaysAllowWrite: value })),
		setAlwaysAllowExecute: (value) => setState((prevState) => ({ ...prevState, alwaysAllowExecute: value })),
		setAlwaysAllowBrowser: (value) => setState((prevState) => ({ ...prevState, alwaysAllowBrowser: value })),
		setAlwaysAllowMcp: (value) => setState((prevState) => ({ ...prevState, alwaysAllowMcp: value })),
		setAlwaysAllowModeSwitch: (value) => setState((prevState) => ({ ...prevState, alwaysAllowModeSwitch: value })),
		setAlwaysAllowSubtasks: (value) => setState((prevState) => ({ ...prevState, alwaysAllowSubtasks: value })),
		setShowAnnouncement: (value) => setState((prevState) => ({ ...prevState, shouldShowAnnouncement: value })),
		setAllowedCommands: (value) => setState((prevState) => ({ ...prevState, allowedCommands: value })),
		setSoundEnabled: (value) => setState((prevState) => ({ ...prevState, soundEnabled: value })),
		setSoundVolume: (value) => setState((prevState) => ({ ...prevState, soundVolume: value })),
		setDiffEnabled: (value) => setState((prevState) => ({ ...prevState, diffEnabled: value })),
		setEnableCheckpoints: (value) => setState((prevState) => ({ ...prevState, enableCheckpoints: value })),
		setBrowserViewportSize: (value: string) =>
			setState((prevState) => ({ ...prevState, browserViewportSize: value })),
		setFuzzyMatchThreshold: (value) => setState((prevState) => ({ ...prevState, fuzzyMatchThreshold: value })),
		setPreferredLanguage: (value) => setState((prevState) => ({ ...prevState, preferredLanguage: value })),
		setWriteDelayMs: (value) => setState((prevState) => ({ ...prevState, writeDelayMs: value })),
		setScreenshotQuality: (value) => setState((prevState) => ({ ...prevState, screenshotQuality: value })),
		setTerminalOutputLimit: (value) => setState((prevState) => ({ ...prevState, terminalOutputLimit: value })),
		setMcpEnabled: (value) => setState((prevState) => ({ ...prevState, mcpEnabled: value })),
		setEnableMcpServerCreation: (value) =>
			setState((prevState) => ({ ...prevState, enableMcpServerCreation: value })),
		setAlwaysApproveResubmit: (value) => setState((prevState) => ({ ...prevState, alwaysApproveResubmit: value })),
		setRequestDelaySeconds: (value) => setState((prevState) => ({ ...prevState, requestDelaySeconds: value })),
		setRateLimitSeconds: (value) => setState((prevState) => ({ ...prevState, rateLimitSeconds: value })),
		setCurrentApiConfigName: (value) => setState((prevState) => ({ ...prevState, currentApiConfigName: value })),
		setListApiConfigMeta,
		setMode: (value: Mode) => setState((prevState) => ({ ...prevState, mode: value })),
		setCustomModePrompts: (value) => setState((prevState) => ({ ...prevState, customModePrompts: value })),
		setCustomSupportPrompts: (value) => setState((prevState) => ({ ...prevState, customSupportPrompts: value })),
		setEnhancementApiConfigId: (value) =>
			setState((prevState) => ({ ...prevState, enhancementApiConfigId: value })),
		setEnableCustomModeCreation: (value) =>
			setState((prevState) => ({ ...prevState, enableCustomModeCreation: value })),
		setAutoApprovalEnabled: (value) => setState((prevState) => ({ ...prevState, autoApprovalEnabled: value })),
		setCustomModes: (value) => setState((prevState) => ({ ...prevState, customModes: value })),
		setMaxOpenTabsContext: (value) => setState((prevState) => ({ ...prevState, maxOpenTabsContext: value })),
		setBrowserToolEnabled: (value) => setState((prevState) => ({ ...prevState, browserToolEnabled: value })),
		setTelemetrySetting: (value) => setState((prevState) => ({ ...prevState, telemetrySetting: value })),
		setShowRooIgnoredFiles: (value) => setState((prevState) => ({ ...prevState, showRooIgnoredFiles: value })),
		setShowProceedWhileRunning: (value) =>
			setState((prevState) => ({ ...prevState, showProceedWhileRunning: value })),
	}

	return <ExtensionStateContext.Provider value={contextValue}>{children}</ExtensionStateContext.Provider>
}

export const useExtensionState = () => {
	const context = useContext(ExtensionStateContext)
	if (context === undefined) {
		throw new Error("useExtensionState must be used within an ExtensionStateContextProvider")
	}
	return context
}<|MERGE_RESOLUTION|>--- conflicted
+++ resolved
@@ -31,13 +31,12 @@
 	setAlwaysAllowBrowser: (value: boolean) => void
 	setAlwaysAllowMcp: (value: boolean) => void
 	setAlwaysAllowModeSwitch: (value: boolean) => void
-<<<<<<< HEAD
 	setAlwaysAllowFinishTask: (value: boolean) => void
+	alwaysAllowFinishTask?: boolean
 	showProceedWhileRunning?: boolean
 	setShowProceedWhileRunning: (value: boolean) => void
-=======
+	alwaysAllowSubtasks?: boolean
 	setAlwaysAllowSubtasks: (value: boolean) => void
->>>>>>> 85775ce0
 	setBrowserToolEnabled: (value: boolean) => void
 	setShowRooIgnoredFiles: (value: boolean) => void
 	setShowAnnouncement: (value: boolean) => void
@@ -59,8 +58,6 @@
 	setMcpEnabled: (value: boolean) => void
 	enableMcpServerCreation: boolean
 	setEnableMcpServerCreation: (value: boolean) => void
-	enableCustomModeCreation?: boolean
-	setEnableCustomModeCreation: (value: boolean) => void
 	alwaysApproveResubmit?: boolean
 	setAlwaysApproveResubmit: (value: boolean) => void
 	requestDelaySeconds: number
@@ -126,7 +123,6 @@
 		checkpointStorage: "task",
 		fuzzyMatchThreshold: 1.0,
 		preferredLanguage: "English",
-		enableCustomModeCreation: true,
 		writeDelayMs: 1000,
 		browserViewportSize: "900x600",
 		screenshotQuality: 75,
@@ -151,6 +147,7 @@
 		telemetrySetting: "unset",
 		showRooIgnoredFiles: true, // Default to showing .rooignore'd files with lock symbol (current behavior)
 		showProceedWhileRunning: true, // Default to showing the "Proceed While Running" button
+		alwaysAllowSubtasks: false, // Default to not auto-approving subtasks
 	})
 
 	const [didHydrateState, setDidHydrateState] = useState(false)
@@ -258,6 +255,7 @@
 		setAlwaysAllowBrowser: (value) => setState((prevState) => ({ ...prevState, alwaysAllowBrowser: value })),
 		setAlwaysAllowMcp: (value) => setState((prevState) => ({ ...prevState, alwaysAllowMcp: value })),
 		setAlwaysAllowModeSwitch: (value) => setState((prevState) => ({ ...prevState, alwaysAllowModeSwitch: value })),
+		setAlwaysAllowFinishTask: (value) => setState((prevState) => ({ ...prevState, alwaysAllowFinishTask: value })),
 		setAlwaysAllowSubtasks: (value) => setState((prevState) => ({ ...prevState, alwaysAllowSubtasks: value })),
 		setShowAnnouncement: (value) => setState((prevState) => ({ ...prevState, shouldShowAnnouncement: value })),
 		setAllowedCommands: (value) => setState((prevState) => ({ ...prevState, allowedCommands: value })),
@@ -285,8 +283,6 @@
 		setCustomSupportPrompts: (value) => setState((prevState) => ({ ...prevState, customSupportPrompts: value })),
 		setEnhancementApiConfigId: (value) =>
 			setState((prevState) => ({ ...prevState, enhancementApiConfigId: value })),
-		setEnableCustomModeCreation: (value) =>
-			setState((prevState) => ({ ...prevState, enableCustomModeCreation: value })),
 		setAutoApprovalEnabled: (value) => setState((prevState) => ({ ...prevState, autoApprovalEnabled: value })),
 		setCustomModes: (value) => setState((prevState) => ({ ...prevState, customModes: value })),
 		setMaxOpenTabsContext: (value) => setState((prevState) => ({ ...prevState, maxOpenTabsContext: value })),
