import { VSCodeCheckbox } from "@vscode/webview-ui-toolkit/react"
import { useCallback, useState } from "react"
import { useExtensionState } from "../../context/ExtensionStateContext"
import { vscode } from "../../utils/vscode"

interface AutoApproveAction {
	id: string
	label: string
	enabled: boolean
	shortName: string
	description: string
}

interface AutoApproveMenuProps {
	style?: React.CSSProperties
}

const AutoApproveMenu = ({ style }: AutoApproveMenuProps) => {
	const [isExpanded, setIsExpanded] = useState(false)
	const {
		alwaysAllowReadOnly,
		setAlwaysAllowReadOnly,
		alwaysAllowWrite,
		setAlwaysAllowWrite,
		alwaysAllowExecute,
		setAlwaysAllowExecute,
		alwaysAllowBrowser,
		setAlwaysAllowBrowser,
		alwaysAllowMcp,
		setAlwaysAllowMcp,
		alwaysAllowModeSwitch,
		setAlwaysAllowModeSwitch,
<<<<<<< HEAD
		alwaysAllowFinishTask,
		setAlwaysAllowFinishTask,
		alwaysAllowCommandOutput,
		setAlwaysAllowCommandOutput,
=======
		alwaysAllowSubtasks,
		setAlwaysAllowSubtasks,
>>>>>>> 85775ce0
		alwaysApproveResubmit,
		setAlwaysApproveResubmit,
		autoApprovalEnabled,
		setAutoApprovalEnabled,
	} = useExtensionState()

	const actions: AutoApproveAction[] = [
		{
			id: "readFiles",
			label: "Read files and directories",
			shortName: "Read",
			enabled: alwaysAllowReadOnly ?? false,
			description: "Allows access to read any file on your computer.",
		},
		{
			id: "editFiles",
			label: "Edit files",
			shortName: "Edit",
			enabled: alwaysAllowWrite ?? false,
			description: "Allows modification of any files on your computer.",
		},
		{
			id: "executeCommands",
			label: "Execute approved commands",
			shortName: "Commands",
			enabled: alwaysAllowExecute ?? false,
			description:
				"Allows execution of approved terminal commands. You can configure this in the settings panel.",
		},
		{
			id: "commandOutput",
			label: "Continue while commands run",
			shortName: "CmdOutput",
			enabled: alwaysAllowCommandOutput ?? false,
			description: "Automatically continue execution while commands are running without prompting.",
		},
		{
			id: "useBrowser",
			label: "Use the browser",
			shortName: "Browser",
			enabled: alwaysAllowBrowser ?? false,
			description: "Allows ability to launch and interact with any website in a headless browser.",
		},
		{
			id: "useMcp",
			label: "Use MCP servers",
			shortName: "MCP",
			enabled: alwaysAllowMcp ?? false,
			description: "Allows use of configured MCP servers which may modify filesystem or interact with APIs.",
		},
		{
			id: "switchModes",
			label: "Switch modes",
			shortName: "Modes",
			enabled: alwaysAllowModeSwitch ?? false,
			description: "Allows automatic switching between different modes without requiring approval.",
		},
		{
			id: "subtasks",
			label: "Create & complete subtasks",
			shortName: "Subtasks",
			enabled: alwaysAllowSubtasks ?? false,
			description: "Allow creation and completion of subtasks without requiring approval.",
		},
		{
			id: "retryRequests",
			label: "Retry failed requests",
			shortName: "Retries",
			enabled: alwaysApproveResubmit ?? false,
			description: "Automatically retry failed API requests when the provider returns an error response.",
		},
	]

	const toggleExpanded = useCallback(() => {
		setIsExpanded((prev) => !prev)
	}, [])

	const enabledActionsList = actions
		.filter((action) => action.enabled)
		.map((action) => action.shortName)
		.join(", ")

	// Individual checkbox handlers - each one only updates its own state
	const handleReadOnlyChange = useCallback(() => {
		const newValue = !(alwaysAllowReadOnly ?? false)
		setAlwaysAllowReadOnly(newValue)
		vscode.postMessage({ type: "alwaysAllowReadOnly", bool: newValue })
	}, [alwaysAllowReadOnly, setAlwaysAllowReadOnly])

	const handleWriteChange = useCallback(() => {
		const newValue = !(alwaysAllowWrite ?? false)
		setAlwaysAllowWrite(newValue)
		vscode.postMessage({ type: "alwaysAllowWrite", bool: newValue })
	}, [alwaysAllowWrite, setAlwaysAllowWrite])

	const handleExecuteChange = useCallback(() => {
		const newValue = !(alwaysAllowExecute ?? false)
		setAlwaysAllowExecute(newValue)
		vscode.postMessage({ type: "alwaysAllowExecute", bool: newValue })
	}, [alwaysAllowExecute, setAlwaysAllowExecute])

	const handleBrowserChange = useCallback(() => {
		const newValue = !(alwaysAllowBrowser ?? false)
		setAlwaysAllowBrowser(newValue)
		vscode.postMessage({ type: "alwaysAllowBrowser", bool: newValue })
	}, [alwaysAllowBrowser, setAlwaysAllowBrowser])

	const handleMcpChange = useCallback(() => {
		const newValue = !(alwaysAllowMcp ?? false)
		setAlwaysAllowMcp(newValue)
		vscode.postMessage({ type: "alwaysAllowMcp", bool: newValue })
	}, [alwaysAllowMcp, setAlwaysAllowMcp])

	const handleModeSwitchChange = useCallback(() => {
		const newValue = !(alwaysAllowModeSwitch ?? false)
		setAlwaysAllowModeSwitch(newValue)
		vscode.postMessage({ type: "alwaysAllowModeSwitch", bool: newValue })
	}, [alwaysAllowModeSwitch, setAlwaysAllowModeSwitch])

	const handleSubtasksChange = useCallback(() => {
		const newValue = !(alwaysAllowSubtasks ?? false)
		setAlwaysAllowSubtasks(newValue)
		vscode.postMessage({ type: "alwaysAllowSubtasks", bool: newValue })
	}, [alwaysAllowSubtasks, setAlwaysAllowSubtasks])

	const handleCommandOutputChange = useCallback(() => {
		const newValue = !(alwaysAllowCommandOutput ?? false)
		setAlwaysAllowCommandOutput(newValue)
		vscode.postMessage({ type: "alwaysAllowCommandOutput", bool: newValue })
	}, [alwaysAllowCommandOutput, setAlwaysAllowCommandOutput])

	const handleRetryChange = useCallback(() => {
		const newValue = !(alwaysApproveResubmit ?? false)
		setAlwaysApproveResubmit(newValue)
		vscode.postMessage({ type: "alwaysApproveResubmit", bool: newValue })
	}, [alwaysApproveResubmit, setAlwaysApproveResubmit])

	// Map action IDs to their specific handlers
	const actionHandlers: Record<AutoApproveAction["id"], () => void> = {
		readFiles: handleReadOnlyChange,
		editFiles: handleWriteChange,
		executeCommands: handleExecuteChange,
		commandOutput: handleCommandOutputChange,
		useBrowser: handleBrowserChange,
		useMcp: handleMcpChange,
		switchModes: handleModeSwitchChange,
		subtasks: handleSubtasksChange,
		retryRequests: handleRetryChange,
	}

	return (
		<div
			style={{
				padding: "0 15px",
				userSelect: "none",
				borderTop: isExpanded
					? `0.5px solid color-mix(in srgb, var(--vscode-titleBar-inactiveForeground) 20%, transparent)`
					: "none",
				overflowY: "auto",
				...style,
			}}>
			<div
				style={{
					display: "flex",
					alignItems: "center",
					gap: "8px",
					padding: isExpanded ? "8px 0" : "8px 0 0 0",
					cursor: "pointer",
				}}
				onClick={toggleExpanded}>
				<div onClick={(e) => e.stopPropagation()}>
					<VSCodeCheckbox
						checked={autoApprovalEnabled ?? false}
						onChange={() => {
							const newValue = !(autoApprovalEnabled ?? false)
							setAutoApprovalEnabled(newValue)
							vscode.postMessage({ type: "autoApprovalEnabled", bool: newValue })
						}}
					/>
				</div>
				<div
					style={{
						display: "flex",
						alignItems: "center",
						gap: "4px",
						flex: 1,
						minWidth: 0,
					}}>
					<span
						style={{
							color: "var(--vscode-foreground)",
							flexShrink: 0,
						}}>
						Auto-approve:
					</span>
					<span
						style={{
							color: "var(--vscode-descriptionForeground)",
							overflow: "hidden",
							textOverflow: "ellipsis",
							whiteSpace: "nowrap",
							flex: 1,
							minWidth: 0,
						}}>
						{enabledActionsList || "None"}
					</span>
					<span
						className={`codicon codicon-chevron-${isExpanded ? "down" : "right"}`}
						style={{
							flexShrink: 0,
							marginLeft: isExpanded ? "2px" : "-2px",
						}}
					/>
				</div>
			</div>
			{isExpanded && (
				<div style={{ padding: "0" }}>
					<div
						style={{
							marginBottom: "10px",
							color: "var(--vscode-descriptionForeground)",
							fontSize: "12px",
						}}>
						Auto-approve allows Roo Code to perform actions without asking for permission. Only enable for
						actions you fully trust.
					</div>
					{actions.map((action) => (
						<div key={action.id} style={{ margin: "6px 0" }}>
							<div onClick={(e) => e.stopPropagation()}>
								<VSCodeCheckbox checked={action.enabled} onChange={actionHandlers[action.id]}>
									{action.label}
								</VSCodeCheckbox>
							</div>
							<div
								style={{
									marginLeft: "28px",
									color: "var(--vscode-descriptionForeground)",
									fontSize: "12px",
								}}>
								{action.description}
							</div>
						</div>
					))}
				</div>
			)}
		</div>
	)
}

export default AutoApproveMenu<|MERGE_RESOLUTION|>--- conflicted
+++ resolved
@@ -30,15 +30,8 @@
 		setAlwaysAllowMcp,
 		alwaysAllowModeSwitch,
 		setAlwaysAllowModeSwitch,
-<<<<<<< HEAD
-		alwaysAllowFinishTask,
-		setAlwaysAllowFinishTask,
-		alwaysAllowCommandOutput,
-		setAlwaysAllowCommandOutput,
-=======
 		alwaysAllowSubtasks,
 		setAlwaysAllowSubtasks,
->>>>>>> 85775ce0
 		alwaysApproveResubmit,
 		setAlwaysApproveResubmit,
 		autoApprovalEnabled,
