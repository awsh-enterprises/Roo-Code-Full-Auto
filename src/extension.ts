--- conflicted
+++ resolved
@@ -13,21 +13,13 @@
 
 import "./utils/path" // Necessary to have access to String.prototype.toPosix.
 
-<<<<<<< HEAD
-=======
-import { createClineAPI } from "./exports"
->>>>>>> 13be66fd
 import { ClineProvider } from "./core/webview/ClineProvider"
 import { CodeActionProvider } from "./core/CodeActionProvider"
 import { DIFF_VIEW_URI_SCHEME } from "./integrations/editor/DiffViewProvider"
 import { McpServerManager } from "./services/mcp/McpServerManager"
 import { telemetryService } from "./services/telemetry/TelemetryService"
 
-<<<<<<< HEAD
 import { handleUri, registerCommands, registerCodeActions, createRooCodeAPI } from "./activate"
-=======
-import { handleUri, registerCommands, registerCodeActions } from "./activate"
->>>>>>> 13be66fd
 
 /**
  * Built using https://github.com/microsoft/vscode-webview-ui-toolkit
