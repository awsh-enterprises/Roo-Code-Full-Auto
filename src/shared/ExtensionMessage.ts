--- conflicted
+++ resolved
@@ -109,12 +109,9 @@
 	alwaysAllowMcp?: boolean
 	alwaysApproveResubmit?: boolean
 	alwaysAllowModeSwitch?: boolean
-<<<<<<< HEAD
 	alwaysAllowFinishTask?: boolean
 	showProceedWhileRunning?: boolean
-=======
 	alwaysAllowSubtasks?: boolean
->>>>>>> 85775ce0
 	browserToolEnabled?: boolean
 	requestDelaySeconds: number
 	rateLimitSeconds: number // Minimum time between successive requests (0 = disabled)
@@ -134,7 +131,6 @@
 	terminalOutputLimit?: number
 	mcpEnabled: boolean
 	enableMcpServerCreation: boolean
-	enableCustomModeCreation?: boolean
 	mode: Mode
 	modeApiConfigs?: Record<Mode, string>
 	enhancementApiConfigId?: string
@@ -161,6 +157,7 @@
 	reasoning?: string
 	conversationHistoryIndex?: number
 	checkpoint?: Record<string, unknown>
+	progressStatus?: ToolProgressStatus
 }
 
 export type ClineAsk =
@@ -279,4 +276,8 @@
 	requestId: string
 }
 
-export type ClineApiReqCancelReason = "streaming_failed" | "user_cancelled"+export type ClineApiReqCancelReason = "streaming_failed" | "user_cancelled"
+
+export type ToolProgressStatus = {
+	text?: string
+}